"""
(c)  Copyright  [2018-2023]  OpenText  or one of its
affiliates.  Licensed  under  the   Apache  License,
Version 2.0 (the  "License"); You  may  not use this
file except in compliance with the License.

You may obtain a copy of the License at:
http://www.apache.org/licenses/LICENSE-2.0

Unless  required  by applicable  law or  agreed to in
writing, software  distributed  under the  License is
distributed on an  "AS IS" BASIS,  WITHOUT WARRANTIES
OR CONDITIONS OF ANY KIND, either express or implied.
See the  License for the specific  language governing
permissions and limitations under the License.
"""
from verticapy.plotting.base import PlottingBase

from plotly.graph_objs._figure import Figure
import plotly.graph_objects as go
import numpy as np


class PlotlyBase(PlottingBase):
    @staticmethod
    def _convert_labels_and_get_counts(pivot_array):
        pivot_array = np.where(pivot_array == None, "NULL", pivot_array)
        pivot_array = pivot_array.astype("<U21")
        pivot_array = pivot_array.astype(str)
        pivot_array[1:-1, :] = np.char.add(pivot_array[1:-1, :], "__")
        if pivot_array.shape[0] > 3:
            pivot_array[1:-1, :] = np.char.add(
                np.char.add(pivot_array[1:-1, :], pivot_array[:-2, :]),
                pivot_array[:-3, :],
            )
        else:
            pivot_array[1:-1, :] = np.char.add(
                pivot_array[1:-1, :], pivot_array[:-2, :]
            )
        labels_count = {}
        labels_father = {}
        for j in range(pivot_array.shape[0] - 1):
            for i in range(len(pivot_array[0])):
                current_label = pivot_array[-2][i]
                if current_label not in labels_count:
                    labels_count[current_label] = 0
                labels_count[current_label] += int(pivot_array[-1][i])
                if pivot_array.shape[0] > 2:
                    labels_father[current_label] = pivot_array[-3][i]
                else:
                    labels_father[current_label] = ""
            pivot_array = np.delete(pivot_array, -2, axis=0)
        labels = [s.split("__")[0] for s in list(labels_father.keys())]
        ids = list(labels_count.keys())
        parents = list(labels_father.values())
        values = list(labels_count.values())
        return ids, labels, parents, values

    @staticmethod
    def _get_fig(fig) -> Figure:
        if fig:
            return fig
        else:
<<<<<<< HEAD
            return go.Figure()
=======
            return go.Figure()

    @staticmethod
    def _convert_labels_for_heatmap(lst):
        result = []
        for item in lst:
            # Remove the brackets and split the string by semicolon
            values = item[1:-1].split(";")
            # Convert the values to floating-point numbers and take their average
            avg = str(round((float(values[0]) + float(values[1])) / 2, 2))
            # Append the average to the result list
            result.append(avg)
        return result

    @staticmethod
    def _get_max_decimal_point(arr):
        max_decimals = 0
        for i in range(arr.shape[0]):
            for j in range(arr.shape[1]):
                if isinstance(arr[i][j], float):
                    string_repr = str(arr[i][j])
                    num_decimals = (
                        len(string_repr.split(".")[-1])
                        if len(string_repr.split(".")) > 1
                        else 0
                    )
                    max_decimals = max(max_decimals, num_decimals)
        return max_decimals
>>>>>>> 3c5cea9a
<|MERGE_RESOLUTION|>--- conflicted
+++ resolved
@@ -61,9 +61,6 @@
         if fig:
             return fig
         else:
-<<<<<<< HEAD
-            return go.Figure()
-=======
             return go.Figure()
 
     @staticmethod
@@ -91,5 +88,4 @@
                         else 0
                     )
                     max_decimals = max(max_decimals, num_decimals)
-        return max_decimals
->>>>>>> 3c5cea9a
+        return max_decimals